--- conflicted
+++ resolved
@@ -388,15 +388,8 @@
                                               program_options system)
 
 # diskhash
-<<<<<<< HEAD
 add_library(diskhash STATIC ${CMAKE_SOURCE_DIR}/diskhash/src/diskhash.c)
 include_directories(diskhash/src)
-=======
-if(NOT CMAKE_SYSTEM_NAME STREQUAL "Windows")
-  add_library(diskhash STATIC ${CMAKE_SOURCE_DIR}/diskhash/src/diskhash.c)
-  include_directories(diskhash/src)
-endif()
->>>>>>> e3563a95
 
 # RocksDB
 include_directories(rocksdb/include)
