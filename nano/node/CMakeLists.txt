if(${CMAKE_SYSTEM_NAME} MATCHES "Darwin")
  # No opencl
elseif(${CMAKE_SYSTEM_NAME} MATCHES "Windows")
  set(platform_sources plat/windows/openclapi.cpp)
  set(psapi_lib Psapi)
elseif(${CMAKE_SYSTEM_NAME} MATCHES "Linux")
  set(platform_sources plat/posix/openclapi.cpp)
elseif(${CMAKE_SYSTEM_NAME} MATCHES "FreeBSD")
  set(platform_sources plat/posix/openclapi.cpp)
else()
  error("Unknown platform: ${CMAKE_SYSTEM_NAME}")
endif()

add_library(
  node
  ${platform_sources}
  active_transactions.hpp
  active_transactions.cpp
  blockprocessor.hpp
  blockprocessor.cpp
  bootstrap/bootstrap_attempt.hpp
  bootstrap/bootstrap_attempt.cpp
  bootstrap/bootstrap_bulk_pull.hpp
  bootstrap/bootstrap_bulk_pull.cpp
  bootstrap/bootstrap_bulk_push.hpp
  bootstrap/bootstrap_bulk_push.cpp
  bootstrap/bootstrap_connections.hpp
  bootstrap/bootstrap_connections.cpp
  bootstrap/bootstrap_frontier.hpp
  bootstrap/bootstrap_frontier.cpp
  bootstrap/bootstrap_lazy.hpp
  bootstrap/bootstrap_lazy.cpp
  bootstrap/bootstrap_legacy.hpp
  bootstrap/bootstrap_legacy.cpp
  bootstrap/bootstrap_server.hpp
  bootstrap/bootstrap_server.cpp
  bootstrap/bootstrap.hpp
  bootstrap/bootstrap.cpp
  cli.hpp
  cli.cpp
  common.hpp
  common.cpp
  confirmation_height_bounded.hpp
  confirmation_height_bounded.cpp
  confirmation_height_processor.hpp
  confirmation_height_processor.cpp
  confirmation_height_unbounded.hpp
  confirmation_height_unbounded.cpp
  confirmation_solicitor.hpp
  confirmation_solicitor.cpp
  daemonconfig.hpp
  daemonconfig.cpp
  distributed_work.hpp
  distributed_work.cpp
  distributed_work_factory.hpp
  distributed_work_factory.cpp
  election.hpp
  election.cpp
  election_scheduler.hpp
  election_scheduler.cpp
  gap_cache.hpp
  gap_cache.cpp
  ipc/action_handler.hpp
  ipc/action_handler.cpp
  ipc/flatbuffers_handler.hpp
  ipc/flatbuffers_handler.cpp
  ipc/flatbuffers_util.hpp
  ipc/flatbuffers_util.cpp
  ipc/ipc_access_config.hpp
  ipc/ipc_access_config.cpp
  ipc/ipc_broker.hpp
  ipc/ipc_broker.cpp
  ipc/ipc_config.hpp
  ipc/ipc_config.cpp
  ipc/ipc_server.hpp
  ipc/ipc_server.cpp
  json_handler.hpp
  json_handler.cpp
  ledger_walker.hpp
  ledger_walker.cpp
  lmdb/lmdb.hpp
  lmdb/lmdb.cpp
  lmdb/lmdb_env.hpp
  lmdb/lmdb_env.cpp
  lmdb/lmdb_iterator.hpp
  lmdb/lmdb_txn.hpp
  lmdb/lmdb_txn.cpp
  lmdb/wallet_value.hpp
  lmdb/wallet_value.cpp
  logging.hpp
  logging.cpp
  network.hpp
  network.cpp
  nodeconfig.hpp
  nodeconfig.cpp
  node_observers.hpp
  node_observers.cpp
  node_rpc_config.hpp
  node_rpc_config.cpp
  node.hpp
  node.cpp
  online_reps.hpp
  online_reps.cpp
  openclconfig.hpp
  openclconfig.cpp
  openclwork.hpp
  openclwork.cpp
  peer_exclusion.hpp
  peer_exclusion.cpp
  portmapping.hpp
  portmapping.cpp
  prioritization.cpp
  prioritization.hpp
  node_pow_server_config.hpp
  node_pow_server_config.cpp
  repcrawler.hpp
  repcrawler.cpp
  request_aggregator.hpp
  request_aggregator.cpp
  rocksdb/rocksdb.hpp
  rocksdb/rocksdb.cpp
  rocksdb/rocksdb_iterator.hpp
  rocksdb/rocksdb_txn.hpp
  rocksdb/rocksdb_txn.cpp
  signatures.hpp
  signatures.cpp
  socket.hpp
  socket.cpp
  state_block_signature_verification.hpp
  state_block_signature_verification.cpp
  telemetry.hpp
  telemetry.cpp
  transport/tcp.hpp
  transport/tcp.cpp
  transport/transport.hpp
  transport/transport.cpp
  transport/udp.hpp
  transport/udp.cpp
  vote_processor.hpp
  vote_processor.cpp
  voting.hpp
  voting.cpp
  wallet.hpp
  wallet.cpp
  websocket.hpp
  websocket.cpp
  websocketconfig.hpp
  websocketconfig.cpp
  write_database_queue.hpp
  write_database_queue.cpp
  xorshift.hpp)

if(NOT CMAKE_SYSTEM_NAME STREQUAL "Windows")
  set(DISKHASH diskhash)
endif()

target_link_libraries(
  node
  rpc
  secure
  nano_lib
  libminiupnpc-static
  argon2
  lmdb
  Boost::filesystem
  Boost::log_setup
  Boost::log
  Boost::program_options
  Boost::system
  Boost::thread
  Boost::boost
  rocksdb
<<<<<<< HEAD
  diskhash
=======
  ${DISKHASH}
>>>>>>> e3563a95
  ${CMAKE_DL_LIBS}
  ${psapi_lib})

if(NANO_STACKTRACE_BACKTRACE)
  target_link_libraries(node backtrace)
endif()

target_compile_definitions(
  node PRIVATE -DTAG_VERSION_STRING=${TAG_VERSION_STRING}
               -DGIT_COMMIT_HASH=${GIT_COMMIT_HASH})

# This ensures that any changes to Flatbuffers source files will cause a
# regeneration of any C++ header files.
add_dependencies(node ipc_flatbuffers_lib)<|MERGE_RESOLUTION|>--- conflicted
+++ resolved
@@ -150,10 +150,6 @@
   write_database_queue.cpp
   xorshift.hpp)
 
-if(NOT CMAKE_SYSTEM_NAME STREQUAL "Windows")
-  set(DISKHASH diskhash)
-endif()
-
 target_link_libraries(
   node
   rpc
@@ -170,11 +166,7 @@
   Boost::thread
   Boost::boost
   rocksdb
-<<<<<<< HEAD
   diskhash
-=======
-  ${DISKHASH}
->>>>>>> e3563a95
   ${CMAKE_DL_LIBS}
   ${psapi_lib})
 
