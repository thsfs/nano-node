#include <nano/node/bootstrap/bootstrap_bulk_push.hpp>
#include <nano/node/bootstrap/bootstrap_frontier.hpp>
#include <nano/node/bootstrap/bootstrap_server.hpp>
#include <nano/node/node.hpp>
#include <nano/node/transport/tcp.hpp>

#include <boost/format.hpp>
#include <boost/variant/get.hpp>

nano::bootstrap_listener::bootstrap_listener (uint16_t port_a, nano::node & node_a) :
	node (node_a),
	port (port_a)
{
}

void nano::bootstrap_listener::start ()
{
	nano::lock_guard<nano::mutex> lock (mutex);
	on = true;
	listening_socket = std::make_shared<nano::server_socket> (node, boost::asio::ip::tcp::endpoint (boost::asio::ip::address_v6::any (), port), node.config.tcp_incoming_connections_max);
	boost::system::error_code ec;
	listening_socket->start (ec);
	if (ec)
	{
		node.logger.always_log (boost::str (boost::format ("Network: Error while binding for incoming TCP/bootstrap on port %1%: %2%") % listening_socket->listening_port () % ec.message ()));
		throw std::runtime_error (ec.message ());
	}
	debug_assert (node.network.endpoint ().port () == listening_socket->listening_port ());
	listening_socket->on_connection ([this] (std::shared_ptr<nano::socket> const & new_connection, boost::system::error_code const & ec_a) {
		if (!ec_a)
		{
			accept_action (ec_a, new_connection);
		}
		return true;
	});
}

void nano::bootstrap_listener::stop ()
{
	decltype (connections) connections_l;
	{
		nano::lock_guard<nano::mutex> lock (mutex);
		on = false;
		connections_l.swap (connections);
	}
	if (listening_socket)
	{
		nano::lock_guard<nano::mutex> lock (mutex);
		listening_socket->close ();
		listening_socket = nullptr;
	}
}

std::size_t nano::bootstrap_listener::connection_count ()
{
	nano::lock_guard<nano::mutex> lock (mutex);
	return connections.size ();
}

void nano::bootstrap_listener::accept_action (boost::system::error_code const & ec, std::shared_ptr<nano::socket> const & socket_a)
{
	if (!node.network.excluded_peers.check (socket_a->remote_endpoint ()))
	{
		auto connection (std::make_shared<nano::bootstrap_server> (socket_a, node.shared ()));
		nano::lock_guard<nano::mutex> lock (mutex);
		connections[connection.get ()] = connection;
		connection->receive ();
	}
	else
	{
		node.stats.inc (nano::stat::type::tcp, nano::stat::detail::tcp_excluded);
		if (node.config.logging.network_rejected_logging ())
		{
			node.logger.try_log ("Rejected connection from excluded peer ", socket_a->remote_endpoint ());
		}
	}
}

boost::asio::ip::tcp::endpoint nano::bootstrap_listener::endpoint ()
{
	nano::lock_guard<nano::mutex> lock (mutex);
	if (on && listening_socket)
	{
		return boost::asio::ip::tcp::endpoint (boost::asio::ip::address_v6::loopback (), listening_socket->listening_port ());
	}
	else
	{
		return boost::asio::ip::tcp::endpoint (boost::asio::ip::address_v6::loopback (), 0);
	}
}

std::unique_ptr<nano::container_info_component> nano::collect_container_info (bootstrap_listener & bootstrap_listener, std::string const & name)
{
	auto sizeof_element = sizeof (decltype (bootstrap_listener.connections)::value_type);
	auto composite = std::make_unique<container_info_composite> (name);
	composite->add_component (std::make_unique<container_info_leaf> (container_info{ "connections", bootstrap_listener.connection_count (), sizeof_element }));
	return composite;
}

nano::bootstrap_server::bootstrap_server (std::shared_ptr<nano::socket> const & socket_a, std::shared_ptr<nano::node> const & node_a) :
	receive_buffer (std::make_shared<std::vector<uint8_t>> ()),
	socket (socket_a),
	node (node_a)
{
	debug_assert (socket_a != nullptr);
	receive_buffer->resize (1024);
}

nano::bootstrap_server::~bootstrap_server ()
{
	if (node->config.logging.bulk_pull_logging ())
	{
		node->logger.try_log ("Exiting incoming TCP/bootstrap server");
	}
	if (socket->type () == nano::socket::type_t::bootstrap)
	{
		--node->bootstrap.bootstrap_count;
	}
	else if (socket->type () == nano::socket::type_t::realtime)
	{
		--node->bootstrap.realtime_count;
		// Clear temporary channel
		auto exisiting_response_channel (node->network.tcp_channels.find_channel (remote_endpoint));
		if (exisiting_response_channel != nullptr)
		{
			exisiting_response_channel->temporary = false;
			node->network.tcp_channels.erase (remote_endpoint);
		}
	}
	stop ();
	nano::lock_guard<nano::mutex> lock (node->bootstrap.mutex);
	node->bootstrap.connections.erase (this);
}

void nano::bootstrap_server::stop ()
{
	if (!stopped.exchange (true))
	{
		socket->close ();
	}
}

void nano::bootstrap_server::receive ()
{
<<<<<<< HEAD
=======
	// Increase timeout to receive TCP header (idle server socket)
	socket->set_timeout (node->network_params.network.idle_timeout);
>>>>>>> 98404e4e
	auto this_l (shared_from_this ());
	socket->async_read (receive_buffer, 8, [this_l] (boost::system::error_code const & ec, std::size_t size_a) {
		// Set remote_endpoint
		if (this_l->remote_endpoint.port () == 0)
		{
			this_l->remote_endpoint = this_l->socket->remote_endpoint ();
		}
		// Receive header
		this_l->receive_header_action (ec, size_a);
	});
}

void nano::bootstrap_server::receive_header_action (boost::system::error_code const & ec, std::size_t size_a)
{
	if (!ec)
	{
		debug_assert (size_a == 8);
		nano::bufferstream type_stream (receive_buffer->data (), size_a);
		auto error (false);
		nano::message_header header (error, type_stream);
		if (!error)
		{
			auto this_l (shared_from_this ());
			switch (header.type)
			{
				case nano::message_type::bulk_pull:
				{
					node->stats.inc (nano::stat::type::bootstrap, nano::stat::detail::bulk_pull, nano::stat::dir::in);
					socket->async_read (receive_buffer, header.payload_length_bytes (), [this_l, header] (boost::system::error_code const & ec, std::size_t size_a) {
						this_l->receive_bulk_pull_action (ec, size_a, header);
					});
					break;
				}
				case nano::message_type::bulk_pull_account:
				{
					node->stats.inc (nano::stat::type::bootstrap, nano::stat::detail::bulk_pull_account, nano::stat::dir::in);
					socket->async_read (receive_buffer, header.payload_length_bytes (), [this_l, header] (boost::system::error_code const & ec, std::size_t size_a) {
						this_l->receive_bulk_pull_account_action (ec, size_a, header);
					});
					break;
				}
				case nano::message_type::frontier_req:
				{
					node->stats.inc (nano::stat::type::bootstrap, nano::stat::detail::frontier_req, nano::stat::dir::in);
					socket->async_read (receive_buffer, header.payload_length_bytes (), [this_l, header] (boost::system::error_code const & ec, std::size_t size_a) {
						this_l->receive_frontier_req_action (ec, size_a, header);
					});
					break;
				}
				case nano::message_type::bulk_push:
				{
					node->stats.inc (nano::stat::type::bootstrap, nano::stat::detail::bulk_push, nano::stat::dir::in);
					if (is_bootstrap_connection ())
					{
						add_request (std::make_unique<nano::bulk_push> (header));
					}
					break;
				}
				case nano::message_type::keepalive:
				{
					socket->async_read (receive_buffer, header.payload_length_bytes (), [this_l, header] (boost::system::error_code const & ec, std::size_t size_a) {
						this_l->receive_keepalive_action (ec, size_a, header);
					});
					break;
				}
				case nano::message_type::publish:
				{
					socket->async_read (receive_buffer, header.payload_length_bytes (), [this_l, header] (boost::system::error_code const & ec, std::size_t size_a) {
						this_l->receive_publish_action (ec, size_a, header);
					});
					break;
				}
				case nano::message_type::confirm_ack:
				{
					socket->async_read (receive_buffer, header.payload_length_bytes (), [this_l, header] (boost::system::error_code const & ec, std::size_t size_a) {
						this_l->receive_confirm_ack_action (ec, size_a, header);
					});
					break;
				}
				case nano::message_type::confirm_req:
				{
					socket->async_read (receive_buffer, header.payload_length_bytes (), [this_l, header] (boost::system::error_code const & ec, std::size_t size_a) {
						this_l->receive_confirm_req_action (ec, size_a, header);
					});
					break;
				}
				case nano::message_type::node_id_handshake:
				{
					socket->async_read (receive_buffer, header.payload_length_bytes (), [this_l, header] (boost::system::error_code const & ec, std::size_t size_a) {
						this_l->receive_node_id_handshake_action (ec, size_a, header);
					});
					break;
				}
				case nano::message_type::telemetry_req:
				{
					if (is_realtime_connection ())
					{
						// Only handle telemetry requests if they are outside of the cutoff time
						auto cache_exceeded = std::chrono::steady_clock::now () >= last_telemetry_req + nano::telemetry_cache_cutoffs::network_to_time (node->network_params.network);
						if (cache_exceeded)
						{
							last_telemetry_req = std::chrono::steady_clock::now ();
							add_request (std::make_unique<nano::telemetry_req> (header));
						}
						else
						{
							node->stats.inc (nano::stat::type::telemetry, nano::stat::detail::request_within_protection_cache_zone);
						}
					}
					receive ();
					break;
				}
				case nano::message_type::telemetry_ack:
				{
					socket->async_read (receive_buffer, header.payload_length_bytes (), [this_l, header] (boost::system::error_code const & ec, std::size_t size_a) {
						this_l->receive_telemetry_ack_action (ec, size_a, header);
					});
					break;
				}
				default:
				{
					if (node->config.logging.network_logging ())
					{
						node->logger.try_log (boost::str (boost::format ("Received invalid type from bootstrap connection %1%") % static_cast<uint8_t> (header.type)));
					}
					break;
				}
			}
		}
	}
	else
	{
		if (node->config.logging.bulk_pull_logging ())
		{
			node->logger.try_log (boost::str (boost::format ("Error while receiving type: %1%") % ec.message ()));
		}
	}
}

void nano::bootstrap_server::receive_bulk_pull_action (boost::system::error_code const & ec, std::size_t size_a, nano::message_header const & header_a)
{
	if (!ec)
	{
		auto error (false);
		nano::bufferstream stream (receive_buffer->data (), size_a);
		auto request (std::make_unique<nano::bulk_pull> (error, stream, header_a));
		if (!error)
		{
			if (node->config.logging.bulk_pull_logging ())
			{
				node->logger.try_log (boost::str (boost::format ("Received bulk pull for %1% down to %2%, maximum of %3% from %4%") % request->start.to_string () % request->end.to_string () % (request->count ? request->count : std::numeric_limits<double>::infinity ()) % remote_endpoint));
			}
			if (is_bootstrap_connection () && !node->flags.disable_bootstrap_bulk_pull_server)
			{
				add_request (std::unique_ptr<nano::message> (request.release ()));
			}
			receive ();
		}
	}
}

void nano::bootstrap_server::receive_bulk_pull_account_action (boost::system::error_code const & ec, std::size_t size_a, nano::message_header const & header_a)
{
	if (!ec)
	{
		auto error (false);
		debug_assert (size_a == header_a.payload_length_bytes ());
		nano::bufferstream stream (receive_buffer->data (), size_a);
		auto request (std::make_unique<nano::bulk_pull_account> (error, stream, header_a));
		if (!error)
		{
			if (node->config.logging.bulk_pull_logging ())
			{
				node->logger.try_log (boost::str (boost::format ("Received bulk pull account for %1% with a minimum amount of %2%") % request->account.to_account () % nano::amount (request->minimum_amount).format_balance (nano::Mxrb_ratio, 10, true)));
			}
			if (is_bootstrap_connection () && !node->flags.disable_bootstrap_bulk_pull_server)
			{
				add_request (std::unique_ptr<nano::message> (request.release ()));
			}
			receive ();
		}
	}
}

void nano::bootstrap_server::receive_frontier_req_action (boost::system::error_code const & ec, std::size_t size_a, nano::message_header const & header_a)
{
	if (!ec)
	{
		auto error (false);
		nano::bufferstream stream (receive_buffer->data (), size_a);
		auto request (std::make_unique<nano::frontier_req> (error, stream, header_a));
		if (!error)
		{
			if (node->config.logging.bulk_pull_logging ())
			{
				node->logger.try_log (boost::str (boost::format ("Received frontier request for %1% with age %2%") % request->start.to_string () % request->age));
			}
			if (is_bootstrap_connection ())
			{
				add_request (std::unique_ptr<nano::message> (request.release ()));
			}
			receive ();
		}
	}
	else
	{
		if (node->config.logging.network_logging ())
		{
			node->logger.try_log (boost::str (boost::format ("Error sending receiving frontier request: %1%") % ec.message ()));
		}
	}
}

void nano::bootstrap_server::receive_keepalive_action (boost::system::error_code const & ec, std::size_t size_a, nano::message_header const & header_a)
{
	if (!ec)
	{
		auto error (false);
		nano::bufferstream stream (receive_buffer->data (), size_a);
		auto request (std::make_unique<nano::keepalive> (error, stream, header_a));
		if (!error)
		{
			if (is_realtime_connection ())
			{
				add_request (std::unique_ptr<nano::message> (request.release ()));
			}
			receive ();
		}
	}
	else
	{
		if (node->config.logging.network_keepalive_logging ())
		{
			node->logger.try_log (boost::str (boost::format ("Error receiving keepalive: %1%") % ec.message ()));
		}
	}
}

void nano::bootstrap_server::receive_telemetry_ack_action (boost::system::error_code const & ec, std::size_t size_a, nano::message_header const & header_a)
{
	if (!ec)
	{
		auto error (false);
		nano::bufferstream stream (receive_buffer->data (), size_a);
		auto request (std::make_unique<nano::telemetry_ack> (error, stream, header_a));
		if (!error)
		{
			if (is_realtime_connection ())
			{
				add_request (std::unique_ptr<nano::message> (request.release ()));
			}
			receive ();
		}
	}
	else
	{
		if (node->config.logging.network_telemetry_logging ())
		{
			node->logger.try_log (boost::str (boost::format ("Error receiving telemetry ack: %1%") % ec.message ()));
		}
	}
}

void nano::bootstrap_server::receive_publish_action (boost::system::error_code const & ec, std::size_t size_a, nano::message_header const & header_a)
{
	if (!ec)
	{
		nano::uint128_t digest;
		if (!node->network.publish_filter.apply (receive_buffer->data (), size_a, &digest))
		{
			auto error (false);
			nano::bufferstream stream (receive_buffer->data (), size_a);
			auto request (std::make_unique<nano::publish> (error, stream, header_a, digest));
			if (!error)
			{
				if (is_realtime_connection ())
				{
					if (!node->network_params.work.validate_entry (*request->block))
					{
						add_request (std::unique_ptr<nano::message> (request.release ()));
					}
					else
					{
						node->stats.inc_detail_only (nano::stat::type::error, nano::stat::detail::insufficient_work);
					}
				}
				receive ();
			}
		}
		else
		{
			node->stats.inc (nano::stat::type::filter, nano::stat::detail::duplicate_publish);
			receive ();
		}
	}
	else
	{
		if (node->config.logging.network_message_logging ())
		{
			node->logger.try_log (boost::str (boost::format ("Error receiving publish: %1%") % ec.message ()));
		}
	}
}

void nano::bootstrap_server::receive_confirm_req_action (boost::system::error_code const & ec, std::size_t size_a, nano::message_header const & header_a)
{
	if (!ec)
	{
		auto error (false);
		nano::bufferstream stream (receive_buffer->data (), size_a);
		auto request (std::make_unique<nano::confirm_req> (error, stream, header_a));
		if (!error)
		{
			if (is_realtime_connection ())
			{
				add_request (std::unique_ptr<nano::message> (request.release ()));
			}
			receive ();
		}
	}
	else if (node->config.logging.network_message_logging ())
	{
		node->logger.try_log (boost::str (boost::format ("Error receiving confirm_req: %1%") % ec.message ()));
	}
}

void nano::bootstrap_server::receive_confirm_ack_action (boost::system::error_code const & ec, std::size_t size_a, nano::message_header const & header_a)
{
	if (!ec)
	{
		auto error (false);
		nano::bufferstream stream (receive_buffer->data (), size_a);
		auto request (std::make_unique<nano::confirm_ack> (error, stream, header_a));
		if (!error)
		{
			if (is_realtime_connection ())
			{
				bool process_vote (true);
				if (header_a.block_type () != nano::block_type::not_a_block)
				{
					for (auto & vote_block : request->vote->blocks)
					{
						if (!vote_block.which ())
						{
							auto const & block (boost::get<std::shared_ptr<nano::block>> (vote_block));
							if (node->network_params.work.validate_entry (*block))
							{
								process_vote = false;
								node->stats.inc_detail_only (nano::stat::type::error, nano::stat::detail::insufficient_work);
							}
						}
					}
				}
				if (process_vote)
				{
					add_request (std::unique_ptr<nano::message> (request.release ()));
				}
			}
			receive ();
		}
	}
	else if (node->config.logging.network_message_logging ())
	{
		node->logger.try_log (boost::str (boost::format ("Error receiving confirm_ack: %1%") % ec.message ()));
	}
}

void nano::bootstrap_server::receive_node_id_handshake_action (boost::system::error_code const & ec, std::size_t size_a, nano::message_header const & header_a)
{
	if (!ec)
	{
		auto error (false);
		nano::bufferstream stream (receive_buffer->data (), size_a);
		auto request (std::make_unique<nano::node_id_handshake> (error, stream, header_a));
		if (!error)
		{
			if (socket->type () == nano::socket::type_t::undefined && !node->flags.disable_tcp_realtime)
			{
				add_request (std::unique_ptr<nano::message> (request.release ()));
			}
			receive ();
		}
	}
	else if (node->config.logging.network_node_id_handshake_logging ())
	{
		node->logger.try_log (boost::str (boost::format ("Error receiving node_id_handshake: %1%") % ec.message ()));
	}
}

void nano::bootstrap_server::add_request (std::unique_ptr<nano::message> message_a)
{
	debug_assert (message_a != nullptr);
	nano::unique_lock<nano::mutex> lock (mutex);
	auto start (requests.empty ());
	requests.push (std::move (message_a));
	if (start)
	{
		run_next (lock);
	}
}

void nano::bootstrap_server::finish_request ()
{
	nano::unique_lock<nano::mutex> lock (mutex);
	requests.pop ();

	while (!requests.empty ())
	{
		if (!requests.front ())
		{
			requests.pop ();
		}
		else
		{
			run_next (lock);
		}
	}

	std::weak_ptr<nano::bootstrap_server> this_w (shared_from_this ());
	node->workers.add_timed_task (std::chrono::steady_clock::now () + (node->config.tcp_io_timeout * 2) + std::chrono::seconds (1), [this_w] () {
		if (auto this_l = this_w.lock ())
		{
			this_l->timeout ();
		}
	});
}

void nano::bootstrap_server::finish_request_async ()
{
	std::weak_ptr<nano::bootstrap_server> this_w (shared_from_this ());
	node->background ([this_w] () {
		if (auto this_l = this_w.lock ())
		{
			this_l->finish_request ();
		}
	});
}

void nano::bootstrap_server::timeout ()
{
	if (socket->has_timed_out ())
	{
		if (node->config.logging.bulk_pull_logging ())
		{
			node->logger.try_log ("Closing incoming tcp / bootstrap server by timeout");
		}
		{
			nano::lock_guard<nano::mutex> lock (node->bootstrap.mutex);
			node->bootstrap.connections.erase (this);
		}
		socket->close ();
	}
}

namespace
{
class request_response_visitor : public nano::message_visitor
{
public:
	explicit request_response_visitor (std::shared_ptr<nano::bootstrap_server> const & connection_a) :
		connection (connection_a)
	{
	}
	void keepalive (nano::keepalive const & message_a) override
	{
		connection->node->network.tcp_message_manager.put_message (nano::tcp_message_item{ std::make_shared<nano::keepalive> (message_a), connection->remote_endpoint, connection->remote_node_id, connection->socket });
	}
	void publish (nano::publish const & message_a) override
	{
		connection->node->network.tcp_message_manager.put_message (nano::tcp_message_item{ std::make_shared<nano::publish> (message_a), connection->remote_endpoint, connection->remote_node_id, connection->socket });
	}
	void confirm_req (nano::confirm_req const & message_a) override
	{
		connection->node->network.tcp_message_manager.put_message (nano::tcp_message_item{ std::make_shared<nano::confirm_req> (message_a), connection->remote_endpoint, connection->remote_node_id, connection->socket });
	}
	void confirm_ack (nano::confirm_ack const & message_a) override
	{
		connection->node->network.tcp_message_manager.put_message (nano::tcp_message_item{ std::make_shared<nano::confirm_ack> (message_a), connection->remote_endpoint, connection->remote_node_id, connection->socket });
	}
	void bulk_pull (nano::bulk_pull const &) override
	{
		auto response (std::make_shared<nano::bulk_pull_server> (connection, std::unique_ptr<nano::bulk_pull> (static_cast<nano::bulk_pull *> (connection->requests.front ().release ()))));
		response->send_next ();
	}
	void bulk_pull_account (nano::bulk_pull_account const &) override
	{
		auto response (std::make_shared<nano::bulk_pull_account_server> (connection, std::unique_ptr<nano::bulk_pull_account> (static_cast<nano::bulk_pull_account *> (connection->requests.front ().release ()))));
		response->send_frontier ();
	}
	void bulk_push (nano::bulk_push const &) override
	{
		auto response (std::make_shared<nano::bulk_push_server> (connection));
		response->throttled_receive ();
	}
	void frontier_req (nano::frontier_req const &) override
	{
		auto response (std::make_shared<nano::frontier_req_server> (connection, std::unique_ptr<nano::frontier_req> (static_cast<nano::frontier_req *> (connection->requests.front ().release ()))));
		response->send_next ();
	}
	void telemetry_req (nano::telemetry_req const & message_a) override
	{
		connection->node->network.tcp_message_manager.put_message (nano::tcp_message_item{ std::make_shared<nano::telemetry_req> (message_a), connection->remote_endpoint, connection->remote_node_id, connection->socket });
	}
	void telemetry_ack (nano::telemetry_ack const & message_a) override
	{
		connection->node->network.tcp_message_manager.put_message (nano::tcp_message_item{ std::make_shared<nano::telemetry_ack> (message_a), connection->remote_endpoint, connection->remote_node_id, connection->socket });
	}
	void node_id_handshake (nano::node_id_handshake const & message_a) override
	{
		if (connection->node->config.logging.network_node_id_handshake_logging ())
		{
			connection->node->logger.try_log (boost::str (boost::format ("Received node_id_handshake message from %1%") % connection->remote_endpoint));
		}
		if (message_a.query)
		{
			boost::optional<std::pair<nano::account, nano::signature>> response (std::make_pair (connection->node->node_id.pub, nano::sign_message (connection->node->node_id.prv, connection->node->node_id.pub, *message_a.query)));
			debug_assert (!nano::validate_message (response->first, *message_a.query, response->second));
			auto cookie (connection->node->network.syn_cookies.assign (nano::transport::map_tcp_to_endpoint (connection->remote_endpoint)));
			nano::node_id_handshake response_message (connection->node->network_params.network, cookie, response);
			auto shared_const_buffer = response_message.to_shared_const_buffer ();
			connection->socket->async_write (shared_const_buffer, [connection = std::weak_ptr<nano::bootstrap_server> (connection)] (boost::system::error_code const & ec, std::size_t size_a) {
				if (auto connection_l = connection.lock ())
				{
					if (ec)
					{
						if (connection_l->node->config.logging.network_node_id_handshake_logging ())
						{
							connection_l->node->logger.try_log (boost::str (boost::format ("Error sending node_id_handshake to %1%: %2%") % connection_l->remote_endpoint % ec.message ()));
						}
						// Stop invalid handshake
						connection_l->stop ();
					}
					else
					{
						connection_l->node->stats.inc (nano::stat::type::message, nano::stat::detail::node_id_handshake, nano::stat::dir::out);
						connection_l->finish_request ();
					}
				}
			});
		}
		else if (message_a.response)
		{
			nano::account const & node_id (message_a.response->first);
			if (!connection->node->network.syn_cookies.validate (nano::transport::map_tcp_to_endpoint (connection->remote_endpoint), node_id, message_a.response->second) && node_id != connection->node->node_id.pub)
			{
				connection->remote_node_id = node_id;
				connection->socket->type_set (nano::socket::type_t::realtime);
				++connection->node->bootstrap.realtime_count;
				connection->finish_request_async ();
			}
			else
			{
				// Stop invalid handshake
				connection->stop ();
			}
		}
		else
		{
			connection->finish_request_async ();
		}
		nano::account node_id (connection->remote_node_id);
		nano::socket::type_t type = connection->socket->type ();
		debug_assert (node_id.is_zero () || type == nano::socket::type_t::realtime);
		connection->node->network.tcp_message_manager.put_message (nano::tcp_message_item{ std::make_shared<nano::node_id_handshake> (message_a), connection->remote_endpoint, connection->remote_node_id, connection->socket });
	}
	std::shared_ptr<nano::bootstrap_server> connection;
};
}

void nano::bootstrap_server::run_next (nano::unique_lock<nano::mutex> & lock_a)
{
	debug_assert (!requests.empty ());
	request_response_visitor visitor (shared_from_this ());
	auto type (requests.front ()->header.type);
	if (type == nano::message_type::bulk_pull || type == nano::message_type::bulk_pull_account || type == nano::message_type::bulk_push || type == nano::message_type::frontier_req || type == nano::message_type::node_id_handshake)
	{
		// Bootstrap & node ID (realtime start)
		// Request removed from queue in request_response_visitor. For bootstrap with requests.front ().release (), for node ID with finish_request ()
		requests.front ()->visit (visitor);
	}
	else
	{
		// Realtime
		auto request (std::move (requests.front ()));
		requests.pop ();
		lock_a.unlock ();
		request->visit (visitor);
		lock_a.lock ();
	}
}

bool nano::bootstrap_server::is_bootstrap_connection ()
{
	if (socket->type () == nano::socket::type_t::undefined && !node->flags.disable_bootstrap_listener && node->bootstrap.bootstrap_count < node->config.bootstrap_connections_max)
	{
		++node->bootstrap.bootstrap_count;
		socket->type_set (nano::socket::type_t::bootstrap);
	}
	return socket->type () == nano::socket::type_t::bootstrap;
}

bool nano::bootstrap_server::is_realtime_connection ()
{
	return socket->type () == nano::socket::type_t::realtime || socket->type () == nano::socket::type_t::realtime_response_server;
}<|MERGE_RESOLUTION|>--- conflicted
+++ resolved
@@ -142,11 +142,6 @@
 
 void nano::bootstrap_server::receive ()
 {
-<<<<<<< HEAD
-=======
-	// Increase timeout to receive TCP header (idle server socket)
-	socket->set_timeout (node->network_params.network.idle_timeout);
->>>>>>> 98404e4e
 	auto this_l (shared_from_this ());
 	socket->async_read (receive_buffer, 8, [this_l] (boost::system::error_code const & ec, std::size_t size_a) {
 		// Set remote_endpoint
