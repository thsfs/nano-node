--- conflicted
+++ resolved
@@ -97,10 +97,6 @@
 	auto const & socket_l = client_a->socket;
 	if (!stopped && !client_a->pending_stop && !node.network.excluded_peers.check (client_a->channel->get_tcp_endpoint ()))
 	{
-<<<<<<< HEAD
-=======
-		socket_l->start_timer (node.network_params.network.idle_timeout);
->>>>>>> 98404e4e
 		// Push into idle deque
 		if (!push_front)
 		{
