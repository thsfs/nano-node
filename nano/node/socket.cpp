#include <nano/boost/asio/bind_executor.hpp>
#include <nano/boost/asio/dispatch.hpp>
#include <nano/boost/asio/read.hpp>
#include <nano/node/node.hpp>
#include <nano/node/socket.hpp>

#include <boost/format.hpp>

#include <limits>

<<<<<<< HEAD
nano::socket::socket (nano::node & node_a) :
strand{ node_a.io_ctx.get_executor () },
tcp_socket{ node_a.io_ctx },
node{ node_a }
=======
nano::socket::socket (nano::node & node_a, boost::optional<std::chrono::seconds> io_timeout_a) :
	strand{ node_a.io_ctx.get_executor () },
	tcp_socket{ node_a.io_ctx },
	node{ node_a },
	next_deadline{ std::numeric_limits<uint64_t>::max () },
	last_completion_time{ 0 },
	io_timeout{ io_timeout_a }
>>>>>>> 98404e4e
{
}

nano::socket::~socket ()
{
	close_internal ();
}

void nano::socket::async_connect (nano::tcp_endpoint const & endpoint_a, std::function<void (boost::system::error_code const &)> callback_a)
{
	checkup ();
	auto this_l (shared_from_this ());
	this_l->tcp_socket.async_connect (endpoint_a,
	boost::asio::bind_executor (this_l->strand,
<<<<<<< HEAD
	[this_l, callback_a, endpoint_a, timer = socket::timer{ shared_from_this () }](boost::system::error_code const & ec) mutable {
=======
	[this_l, callback_a, endpoint_a] (boost::system::error_code const & ec) {
		this_l->stop_timer ();
>>>>>>> 98404e4e
		this_l->remote = endpoint_a;
		callback_a (ec);
	}));
}

void nano::socket::async_read (std::shared_ptr<std::vector<uint8_t>> const & buffer_a, std::size_t size_a, std::function<void (boost::system::error_code const &, std::size_t)> callback_a)
{
	if (size_a <= buffer_a->size ())
	{
		auto this_l (shared_from_this ());
		if (!closed)
		{
<<<<<<< HEAD
			boost::asio::post (strand, boost::asio::bind_executor (strand, [buffer_a, callback_a, size_a, this_l]() {
				boost::asio::async_read (this_l->tcp_socket, boost::asio::buffer (buffer_a->data (), size_a),
				boost::asio::bind_executor (this_l->strand,
				[this_l, buffer_a, callback_a, timer = socket::timer{ this_l->shared_from_this () }](boost::system::error_code const & ec, size_t size_a) mutable {
=======
			start_timer ();
			boost::asio::post (strand, boost::asio::bind_executor (strand, [buffer_a, callback_a, size_a, this_l] () {
				boost::asio::async_read (this_l->tcp_socket, boost::asio::buffer (buffer_a->data (), size_a),
				boost::asio::bind_executor (this_l->strand,
				[this_l, buffer_a, callback_a] (boost::system::error_code const & ec, std::size_t size_a) {
>>>>>>> 98404e4e
					this_l->node.stats.add (nano::stat::type::traffic_tcp, nano::stat::dir::in, size_a);
					callback_a (ec, size_a);
				}));
			}));
		}
	}
	else
	{
		debug_assert (false && "nano::socket::async_read called with incorrect buffer size");
		boost::system::error_code ec_buffer = boost::system::errc::make_error_code (boost::system::errc::no_buffer_space);
		callback_a (ec_buffer, 0);
	}
}

void nano::socket::async_write (nano::shared_const_buffer const & buffer_a, std::function<void (boost::system::error_code const &, std::size_t)> const & callback_a)
{
	if (!closed)
	{
		++queue_size;
		boost::asio::post (strand, boost::asio::bind_executor (strand, [buffer_a, callback_a, this_l = shared_from_this ()] () {
			if (!this_l->closed)
			{
				nano::async_write (this_l->tcp_socket, buffer_a,
				boost::asio::bind_executor (this_l->strand,
<<<<<<< HEAD
				[buffer_a, callback_a, this_l, timer = socket::timer{ this_l->shared_from_this () }](boost::system::error_code ec, std::size_t size_a) mutable {
=======
				[buffer_a, callback_a, this_l] (boost::system::error_code ec, std::size_t size_a) {
>>>>>>> 98404e4e
					--this_l->queue_size;
					this_l->node.stats.add (nano::stat::type::traffic_tcp, nano::stat::dir::out, size_a);
					if (callback_a)
					{
						callback_a (ec, size_a);
					}
				}));
			}
			else
			{
				if (callback_a)
				{
					callback_a (boost::system::errc::make_error_code (boost::system::errc::not_supported), 0);
				}
			}
		}));
	}
	else if (callback_a)
	{
		node.background ([callback_a] () {
			callback_a (boost::system::errc::make_error_code (boost::system::errc::not_supported), 0);
		});
	}
}

void nano::socket::checkup ()
{
	std::weak_ptr<nano::socket> this_w (shared_from_this ());
	node.workers.add_timed_task (std::chrono::steady_clock::now () + std::chrono::seconds (2), [this_w] () {
		if (auto this_l = this_w.lock ())
		{
			auto now = std::chrono::steady_clock::now ();
			if (this_l->deadline_next.load () < now.time_since_epoch ().count ())
			{
				if (this_l->node.config.logging.network_timeout_logging ())
				{
					// The remote end may have closed the connection before this side timing out, in which case the remote address is no longer available.
					boost::system::error_code ec_remote_l;
					boost::asio::ip::tcp::endpoint remote_endpoint_l = this_l->tcp_socket.remote_endpoint (ec_remote_l);
					if (!ec_remote_l)
					{
						this_l->node.logger.try_log (boost::str (boost::format ("Disconnecting from %1% due to timeout") % remote_endpoint_l));
					}
				}
				this_l->timed_out = true;
				this_l->close ();
			}
			else if (!this_l->closed)
			{
				this_l->checkup ();
			}
		}
	});
}

// Make sure the new connection doesn't idle. Note that in most cases, the callback is going to start
// an IO operation immediately, which will start a timer.
void nano::socket::deadline_start ()
{
	debug_assert (deadline_next.load () == std::numeric_limits<uint64_t>::max ());
	deadline_next = (std::chrono::steady_clock::now () + std::chrono::seconds (2)).time_since_epoch ().count ();
}

nano::socket::timer::timer (std::shared_ptr<nano::socket> socket_a) :
socket{ socket_a },
idle{ socket_a->node.network_params.node.idle_timeout },
value{ static_cast<uint64_t> ((std::chrono::steady_clock::now () + socket_a->node.config.tcp_io_timeout).time_since_epoch ().count ()) }
{
<<<<<<< HEAD
	socket_a->deadline_next = value;
}

nano::socket::timer::timer (nano::socket::timer && other_a) :
socket{ other_a.socket },
idle{ other_a.idle },
value{ other_a.value }
{
	other_a.value = std::numeric_limits<uint64_t>::max ();
}

nano::socket::timer::~timer ()
{
	release ();
}

void nano::socket::timer::release ()
{
	socket->deadline_next.compare_exchange_strong (value, (std::chrono::steady_clock::now () + idle).time_since_epoch ().count ());
}

bool nano::socket::has_timed_out () const
{
	return timed_out;
=======
	auto this_l (shared_from_this ());
	boost::asio::dispatch (strand, boost::asio::bind_executor (strand, [this_l, io_timeout_a] () {
		this_l->io_timeout = io_timeout_a;
	}));
>>>>>>> 98404e4e
}

void nano::socket::close ()
{
	auto this_l (shared_from_this ());
	boost::asio::dispatch (strand, boost::asio::bind_executor (strand, [this_l] {
		this_l->close_internal ();
	}));
}

// This must be called from a strand or the destructor
void nano::socket::close_internal ()
{
	if (!closed.exchange (true))
	{
		boost::system::error_code ec;

		// Ignore error code for shutdown as it is best-effort
		tcp_socket.shutdown (boost::asio::ip::tcp::socket::shutdown_both, ec);
		tcp_socket.close (ec);
		if (ec)
		{
			node.logger.try_log ("Failed to close socket gracefully: ", ec.message ());
			node.stats.inc (nano::stat::type::bootstrap, nano::stat::detail::error_socket_close);
		}
	}
}

nano::tcp_endpoint nano::socket::remote_endpoint () const
{
	return remote;
}

<<<<<<< HEAD
nano::server_socket::server_socket (nano::node & node_a, boost::asio::ip::tcp::endpoint local_a, size_t max_connections_a) :
socket{ node_a },
acceptor{ node_a.io_ctx },
local{ local_a },
max_inbound_connections{ max_connections_a }
=======
nano::tcp_endpoint nano::socket::local_endpoint () const
{
	return tcp_socket.local_endpoint ();
}

nano::server_socket::server_socket (nano::node & node_a, boost::asio::ip::tcp::endpoint local_a, std::size_t max_connections_a) :
	socket{ node_a, std::chrono::seconds::max () },
	acceptor{ node_a.io_ctx },
	local{ local_a },
	max_inbound_connections{ max_connections_a }
>>>>>>> 98404e4e
{
}

void nano::server_socket::start (boost::system::error_code & ec_a)
{
	acceptor.open (local.protocol ());
	acceptor.set_option (boost::asio::ip::tcp::acceptor::reuse_address (true));
	acceptor.bind (local, ec_a);
	if (!ec_a)
	{
		acceptor.listen (boost::asio::socket_base::max_listen_connections, ec_a);
	}
}

void nano::server_socket::close ()
{
	auto this_l (std::static_pointer_cast<nano::server_socket> (shared_from_this ()));

	boost::asio::dispatch (strand, boost::asio::bind_executor (strand, [this_l] () {
		this_l->close_internal ();
		this_l->acceptor.close ();
		for (auto & connection_w : this_l->connections)
		{
			if (auto connection_l = connection_w.lock ())
			{
				connection_l->close ();
			}
		}
		this_l->connections.clear ();
	}));
}

void nano::server_socket::on_connection (std::function<bool (std::shared_ptr<nano::socket> const &, boost::system::error_code const &)> callback_a)
{
	auto this_l (std::static_pointer_cast<nano::server_socket> (shared_from_this ()));

	boost::asio::post (strand, boost::asio::bind_executor (strand, [this_l, callback_a] () {
		if (!this_l->acceptor.is_open ())
		{
			this_l->node.logger.always_log ("Network: Acceptor is not open");
			return;
		}

		// Prepare new connection
		auto new_connection = std::make_shared<nano::socket> (this_l->node, boost::none);
		this_l->acceptor.async_accept (new_connection->tcp_socket, new_connection->remote,
		boost::asio::bind_executor (this_l->strand,
		[this_l, new_connection, callback_a] (boost::system::error_code const & ec_a) {
			this_l->evict_dead_connections ();

			if (this_l->connections.size () >= this_l->max_inbound_connections)
			{
<<<<<<< HEAD
				// Prepare new connection
				auto new_connection = std::make_shared<nano::socket> (this_l->node);
				this_l->acceptor.async_accept (new_connection->tcp_socket, new_connection->remote,
				boost::asio::bind_executor (this_l->strand,
				[this_l, new_connection, callback_a](boost::system::error_code const & ec_a) {
					this_l->evict_dead_connections ();
					if (this_l->connections.size () < this_l->max_inbound_connections)
					{
						if (!ec_a)
						{
							new_connection->deadline_start ();
							new_connection->checkup ();
							this_l->node.stats.inc (nano::stat::type::tcp, nano::stat::detail::tcp_accept_success, nano::stat::dir::in);
							this_l->connections.push_back (new_connection);
						}
						else
						{
							this_l->node.logger.try_log ("Unable to accept connection: ", ec_a.message ());
						}

						// If the callback returns true, keep accepting new connections
						if (callback_a (new_connection, ec_a))
						{
							this_l->on_connection (callback_a);
						}
						else
						{
							this_l->node.logger.try_log ("Stopping to accept connections");
						}
					}
					else
					{
						this_l->node.stats.inc (nano::stat::type::tcp, nano::stat::detail::tcp_accept_failure, nano::stat::dir::in);
						boost::asio::post (this_l->strand, boost::asio::bind_executor (this_l->strand, [this_l, callback_a]() {
							this_l->on_connection (callback_a);
						}));
					}
				}));
=======
				this_l->node.logger.always_log ("Network: max_inbound_connections reached, unable to open new connection");
				this_l->node.stats.inc (nano::stat::type::tcp, nano::stat::detail::tcp_accept_failure, nano::stat::dir::in);
				this_l->on_connection_requeue_delayed (callback_a);
				return;
>>>>>>> 98404e4e
			}

			if (!ec_a)
			{
				// Make sure the new connection doesn't idle. Note that in most cases, the callback is going to start
				// an IO operation immediately, which will start a timer.
				new_connection->checkup ();
				new_connection->start_timer (this_l->node.network_params.network.is_dev_network () ? std::chrono::seconds (2) : this_l->node.network_params.network.idle_timeout);
				this_l->node.stats.inc (nano::stat::type::tcp, nano::stat::detail::tcp_accept_success, nano::stat::dir::in);
				this_l->connections.push_back (new_connection);
				if (callback_a (new_connection, ec_a))
				{
					this_l->on_connection (callback_a);
					return;
				}
				this_l->node.logger.always_log ("Network: Stopping to accept connections");
				return;
			}

			// accept error
			this_l->node.logger.try_log ("Network: Unable to accept connection: ", ec_a.message ());
			this_l->node.stats.inc (nano::stat::type::tcp, nano::stat::detail::tcp_accept_failure, nano::stat::dir::in);

			if (this_l->is_temporary_error (ec_a))
			{
				// if it is a temporary error, just retry it
				this_l->on_connection_requeue_delayed (callback_a);
				return;
			}

			// if it is not a temporary error, check how the listener wants to handle this error
			if (callback_a (new_connection, ec_a))
			{
				this_l->on_connection_requeue_delayed (callback_a);
				return;
			}

			// No requeue if we reach here, no incoming socket connections will be handled
			this_l->node.logger.always_log ("Network: Stopping to accept connections");
		}));
	}));
}

// If we are unable to accept a socket, for any reason, we wait just a little (1ms) before rescheduling the next connection accept.
// The intention is to throttle back the connection requests and break up any busy loops that could possibly form and
// give the rest of the system a chance to recover.
void nano::server_socket::on_connection_requeue_delayed (std::function<bool (std::shared_ptr<nano::socket> const &, boost::system::error_code const &)> callback_a)
{
	auto this_l (std::static_pointer_cast<nano::server_socket> (shared_from_this ()));
	node.workers.add_timed_task (std::chrono::steady_clock::now () + std::chrono::milliseconds (1), [this_l, callback_a] () {
		this_l->on_connection (callback_a);
	});
}

bool nano::server_socket::is_temporary_error (boost::system::error_code const ec_a)
{
	switch (ec_a.value ())
	{
#if EAGAIN != EWOULDBLOCK
		case EAGAIN:
#endif
		case EWOULDBLOCK:
		case EINTR:
			return true;
		default:
			return false;
	}
}

// This must be called from a strand
void nano::server_socket::evict_dead_connections ()
{
	debug_assert (strand.running_in_this_thread ());
	connections.erase (std::remove_if (connections.begin (), connections.end (), [] (auto & connection) { return connection.expired (); }), connections.end ());
}<|MERGE_RESOLUTION|>--- conflicted
+++ resolved
@@ -8,20 +8,10 @@
 
 #include <limits>
 
-<<<<<<< HEAD
 nano::socket::socket (nano::node & node_a) :
 strand{ node_a.io_ctx.get_executor () },
 tcp_socket{ node_a.io_ctx },
 node{ node_a }
-=======
-nano::socket::socket (nano::node & node_a, boost::optional<std::chrono::seconds> io_timeout_a) :
-	strand{ node_a.io_ctx.get_executor () },
-	tcp_socket{ node_a.io_ctx },
-	node{ node_a },
-	next_deadline{ std::numeric_limits<uint64_t>::max () },
-	last_completion_time{ 0 },
-	io_timeout{ io_timeout_a }
->>>>>>> 98404e4e
 {
 }
 
@@ -36,12 +26,7 @@
 	auto this_l (shared_from_this ());
 	this_l->tcp_socket.async_connect (endpoint_a,
 	boost::asio::bind_executor (this_l->strand,
-<<<<<<< HEAD
 	[this_l, callback_a, endpoint_a, timer = socket::timer{ shared_from_this () }](boost::system::error_code const & ec) mutable {
-=======
-	[this_l, callback_a, endpoint_a] (boost::system::error_code const & ec) {
-		this_l->stop_timer ();
->>>>>>> 98404e4e
 		this_l->remote = endpoint_a;
 		callback_a (ec);
 	}));
@@ -54,18 +39,10 @@
 		auto this_l (shared_from_this ());
 		if (!closed)
 		{
-<<<<<<< HEAD
-			boost::asio::post (strand, boost::asio::bind_executor (strand, [buffer_a, callback_a, size_a, this_l]() {
+			boost::asio::post (strand, boost::asio::bind_executor (strand, [buffer_a, callback_a, size_a, this_l] () {
 				boost::asio::async_read (this_l->tcp_socket, boost::asio::buffer (buffer_a->data (), size_a),
 				boost::asio::bind_executor (this_l->strand,
 				[this_l, buffer_a, callback_a, timer = socket::timer{ this_l->shared_from_this () }](boost::system::error_code const & ec, size_t size_a) mutable {
-=======
-			start_timer ();
-			boost::asio::post (strand, boost::asio::bind_executor (strand, [buffer_a, callback_a, size_a, this_l] () {
-				boost::asio::async_read (this_l->tcp_socket, boost::asio::buffer (buffer_a->data (), size_a),
-				boost::asio::bind_executor (this_l->strand,
-				[this_l, buffer_a, callback_a] (boost::system::error_code const & ec, std::size_t size_a) {
->>>>>>> 98404e4e
 					this_l->node.stats.add (nano::stat::type::traffic_tcp, nano::stat::dir::in, size_a);
 					callback_a (ec, size_a);
 				}));
@@ -90,11 +67,7 @@
 			{
 				nano::async_write (this_l->tcp_socket, buffer_a,
 				boost::asio::bind_executor (this_l->strand,
-<<<<<<< HEAD
 				[buffer_a, callback_a, this_l, timer = socket::timer{ this_l->shared_from_this () }](boost::system::error_code ec, std::size_t size_a) mutable {
-=======
-				[buffer_a, callback_a, this_l] (boost::system::error_code ec, std::size_t size_a) {
->>>>>>> 98404e4e
 					--this_l->queue_size;
 					this_l->node.stats.add (nano::stat::type::traffic_tcp, nano::stat::dir::out, size_a);
 					if (callback_a)
@@ -160,10 +133,9 @@
 
 nano::socket::timer::timer (std::shared_ptr<nano::socket> socket_a) :
 socket{ socket_a },
-idle{ socket_a->node.network_params.node.idle_timeout },
+idle{ socket_a->node.network_params.network.idle_timeout },
 value{ static_cast<uint64_t> ((std::chrono::steady_clock::now () + socket_a->node.config.tcp_io_timeout).time_since_epoch ().count ()) }
 {
-<<<<<<< HEAD
 	socket_a->deadline_next = value;
 }
 
@@ -188,12 +160,6 @@
 bool nano::socket::has_timed_out () const
 {
 	return timed_out;
-=======
-	auto this_l (shared_from_this ());
-	boost::asio::dispatch (strand, boost::asio::bind_executor (strand, [this_l, io_timeout_a] () {
-		this_l->io_timeout = io_timeout_a;
-	}));
->>>>>>> 98404e4e
 }
 
 void nano::socket::close ()
@@ -227,24 +193,16 @@
 	return remote;
 }
 
-<<<<<<< HEAD
-nano::server_socket::server_socket (nano::node & node_a, boost::asio::ip::tcp::endpoint local_a, size_t max_connections_a) :
-socket{ node_a },
-acceptor{ node_a.io_ctx },
-local{ local_a },
-max_inbound_connections{ max_connections_a }
-=======
 nano::tcp_endpoint nano::socket::local_endpoint () const
 {
 	return tcp_socket.local_endpoint ();
 }
 
 nano::server_socket::server_socket (nano::node & node_a, boost::asio::ip::tcp::endpoint local_a, std::size_t max_connections_a) :
-	socket{ node_a, std::chrono::seconds::max () },
+	socket{ node_a },
 	acceptor{ node_a.io_ctx },
 	local{ local_a },
 	max_inbound_connections{ max_connections_a }
->>>>>>> 98404e4e
 {
 }
 
@@ -289,7 +247,7 @@
 		}
 
 		// Prepare new connection
-		auto new_connection = std::make_shared<nano::socket> (this_l->node, boost::none);
+		auto new_connection = std::make_shared<nano::socket> (this_l->node);
 		this_l->acceptor.async_accept (new_connection->tcp_socket, new_connection->remote,
 		boost::asio::bind_executor (this_l->strand,
 		[this_l, new_connection, callback_a] (boost::system::error_code const & ec_a) {
@@ -297,59 +255,16 @@
 
 			if (this_l->connections.size () >= this_l->max_inbound_connections)
 			{
-<<<<<<< HEAD
-				// Prepare new connection
-				auto new_connection = std::make_shared<nano::socket> (this_l->node);
-				this_l->acceptor.async_accept (new_connection->tcp_socket, new_connection->remote,
-				boost::asio::bind_executor (this_l->strand,
-				[this_l, new_connection, callback_a](boost::system::error_code const & ec_a) {
-					this_l->evict_dead_connections ();
-					if (this_l->connections.size () < this_l->max_inbound_connections)
-					{
-						if (!ec_a)
-						{
-							new_connection->deadline_start ();
-							new_connection->checkup ();
-							this_l->node.stats.inc (nano::stat::type::tcp, nano::stat::detail::tcp_accept_success, nano::stat::dir::in);
-							this_l->connections.push_back (new_connection);
-						}
-						else
-						{
-							this_l->node.logger.try_log ("Unable to accept connection: ", ec_a.message ());
-						}
-
-						// If the callback returns true, keep accepting new connections
-						if (callback_a (new_connection, ec_a))
-						{
-							this_l->on_connection (callback_a);
-						}
-						else
-						{
-							this_l->node.logger.try_log ("Stopping to accept connections");
-						}
-					}
-					else
-					{
-						this_l->node.stats.inc (nano::stat::type::tcp, nano::stat::detail::tcp_accept_failure, nano::stat::dir::in);
-						boost::asio::post (this_l->strand, boost::asio::bind_executor (this_l->strand, [this_l, callback_a]() {
-							this_l->on_connection (callback_a);
-						}));
-					}
-				}));
-=======
 				this_l->node.logger.always_log ("Network: max_inbound_connections reached, unable to open new connection");
 				this_l->node.stats.inc (nano::stat::type::tcp, nano::stat::detail::tcp_accept_failure, nano::stat::dir::in);
 				this_l->on_connection_requeue_delayed (callback_a);
 				return;
->>>>>>> 98404e4e
 			}
 
 			if (!ec_a)
 			{
-				// Make sure the new connection doesn't idle. Note that in most cases, the callback is going to start
-				// an IO operation immediately, which will start a timer.
+				new_connection->deadline_start ();
 				new_connection->checkup ();
-				new_connection->start_timer (this_l->node.network_params.network.is_dev_network () ? std::chrono::seconds (2) : this_l->node.network_params.network.idle_timeout);
 				this_l->node.stats.inc (nano::stat::type::tcp, nano::stat::detail::tcp_accept_success, nano::stat::dir::in);
 				this_l->connections.push_back (new_connection);
 				if (callback_a (new_connection, ec_a))
