--- conflicted
+++ resolved
@@ -80,7 +80,6 @@
 	}
 }
 
-<<<<<<< HEAD
 size_t nano::socket::async_read (std::shared_ptr<std::vector<uint8_t>> buffer_a, size_t size_a, boost::asio::yield_context yield)
 {
 	boost::asio::async_result<decltype (yield), void(boost::system::error_code, size_t)>::completion_handler_type handler{ yield };
@@ -88,15 +87,14 @@
 	size_t result (0);
 	if (size_a <= buffer_a->size ())
 	{
-		auto this_l (shared_from_this ());
 		if (!closed)
 		{
 			start_timer ();
-			result = boost::asio::async_read (this_l->tcp_socket, boost::asio::buffer (buffer_a->data (), size_a), yield);
-			if (auto node = this_l->node.lock ())
-			{
-				node->stats.add (nano::stat::type::traffic_tcp, nano::stat::dir::in, result);
-				this_l->stop_timer ();
+			result = boost::asio::async_read (tcp_socket, boost::asio::buffer (buffer_a->data (), size_a), yield);
+			stop_timer ();
+			if (auto node_l = node.lock ())
+			{
+				node_l->stats.add (nano::stat::type::traffic_tcp, nano::stat::dir::in, result);
 			}
 		}
 	}
@@ -109,35 +107,11 @@
 	return result;
 }
 
-void nano::socket::async_write (nano::shared_const_buffer const & buffer_a, std::function<void(boost::system::error_code const &, size_t)> const & callback_a, nano::buffer_drop_policy policy_a)
-=======
 void nano::socket::async_write (nano::shared_const_buffer const & buffer_a, std::function<void(boost::system::error_code const &, size_t)> const & callback_a)
->>>>>>> b0685e88
 {
 	auto this_l (shared_from_this ());
 	if (!closed)
 	{
-<<<<<<< HEAD
-		boost::asio::post (strand, boost::asio::bind_executor (strand, [buffer_a, callback_a, this_l, policy_a]() {
-			if (!this_l->closed)
-			{
-				if (this_l->queue_size < this_l->queue_size_max || (policy_a == nano::buffer_drop_policy::no_socket_drop && this_l->queue_size < (this_l->queue_size_max * 2)))
-				{
-					this_l->start_timer ();
-					++this_l->queue_size;
-					nano::async_write (this_l->tcp_socket, buffer_a,
-					boost::asio::bind_executor (this_l->strand,
-					[buffer_a, callback_a, this_l](boost::system::error_code ec, std::size_t size_a) {
-						--this_l->queue_size;
-						if (auto node = this_l->node.lock ())
-						{
-							node->stats.add (nano::stat::type::traffic_tcp, nano::stat::dir::out, size_a);
-							this_l->stop_timer ();
-							if (callback_a)
-							{
-								callback_a (ec, size_a);
-							}
-=======
 		++queue_size;
 		boost::asio::post (strand, boost::asio::bind_executor (strand, [buffer_a, callback_a, this_l]() {
 			if (!this_l->closed)
@@ -154,30 +128,9 @@
 						if (callback_a)
 						{
 							callback_a (ec, size_a);
->>>>>>> b0685e88
-						}
-					}));
-				}
-				else if (auto node_l = this_l->node.lock ())
-				{
-					if (policy_a == nano::buffer_drop_policy::no_socket_drop)
-					{
-						node_l->stats.inc (nano::stat::type::tcp, nano::stat::detail::tcp_write_no_socket_drop, nano::stat::dir::out);
+						}
 					}
-<<<<<<< HEAD
-					else
-					{
-						node_l->stats.inc (nano::stat::type::tcp, nano::stat::detail::tcp_write_drop, nano::stat::dir::out);
-					}
-
-					if (callback_a)
-					{
-						callback_a (boost::system::errc::make_error_code (boost::system::errc::no_buffer_space), 0);
-					}
-				}
-=======
 				}));
->>>>>>> b0685e88
 			}
 			else
 			{
@@ -199,50 +152,19 @@
 	}
 }
 
-<<<<<<< HEAD
-void nano::socket::async_write (nano::shared_const_buffer const & buffer_a, boost::asio::yield_context yield, nano::buffer_drop_policy drop_policy_a)
-{
-	boost::asio::async_result<decltype (yield), void(boost::system::error_code, size_t)>::completion_handler_type handler{ yield };
-	boost::asio::async_result<decltype (yield), void(boost::system::error_code, size_t)> res{ handler };
-	if (!closed)
-	{
-		if (queue_size < queue_size_max || (drop_policy_a == nano::buffer_drop_policy::no_socket_drop && queue_size < (queue_size_max * 2)))
-		{
-			++queue_size;
-			start_timer ();
-			boost::system::error_code ec;
-			nano::async_write (tcp_socket, buffer_a, yield[ec]);
-			stop_timer ();
-			handler (ec, ec ? 0 : buffer_a.size ());
-			--queue_size;
-			if (!ec)
-			{
-				if (auto node_l = node.lock ())
-				{
-					node_l->stats.add (nano::stat::type::traffic_tcp, nano::stat::dir::out, buffer_a.size ());
-				}
-			}
-		}
-		else if (auto node_l = node.lock ())
-		{
-			if (drop_policy_a == nano::buffer_drop_policy::no_socket_drop)
-			{
-				node_l->stats.inc (nano::stat::type::tcp, nano::stat::detail::tcp_write_no_socket_drop, nano::stat::dir::out);
-			}
-			else
-			{
-				node_l->stats.inc (nano::stat::type::tcp, nano::stat::detail::tcp_write_drop, nano::stat::dir::out);
-			}
-		}
-	}
-	else
-	{
-		handler (boost::system::errc::make_error_code (boost::system::errc::not_supported), 0);
-	}
-}
-
-=======
->>>>>>> b0685e88
+void nano::socket::async_write (nano::shared_const_buffer const & buffer_a, boost::asio::yield_context yield)
+{
+	++queue_size;
+	start_timer ();
+	auto written = nano::async_write (tcp_socket, buffer_a, yield);
+	stop_timer ();
+	--queue_size;
+	if (auto node_l = node.lock ())
+	{
+		node_l->stats.add (nano::stat::type::traffic_tcp, nano::stat::dir::out, written);
+	}
+}
+
 void nano::socket::start_timer ()
 {
 	if (auto node_l = node.lock ())
@@ -351,13 +273,10 @@
 local{ local_a },
 deferred_accept_timer{ node_a->io_ctx },
 max_inbound_connections{ max_connections_a }
-<<<<<<< HEAD
 {
 }
 
 void nano::server_socket::async_accept (socket & socket_a, boost::asio::yield_context yield)
-=======
->>>>>>> b0685e88
 {
 	acceptor.async_accept (socket_a.tcp_socket, yield);
 }
