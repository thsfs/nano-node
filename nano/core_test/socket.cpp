--- conflicted
+++ resolved
@@ -24,24 +24,15 @@
 	// The total number of drops should thus be 1 (the socket allows doubling the queue size for no_socket_drop)
 	size_t max_write_queue_size = 0;
 	{
-<<<<<<< HEAD
-		auto client_dummy (std::make_shared<nano::socket> (node));
+		auto client_dummy (std::make_shared<nano::socket> (*node));
 		max_write_queue_size = client_dummy->queue_size_max;
-=======
-		auto client_dummy (std::make_shared<nano::socket> (*node, boost::none, nano::socket::concurrency::multi_writer));
-		max_write_queue_size = client_dummy->get_max_write_queue_size ();
->>>>>>> d9944139
 	}
 
 	auto func = [&](size_t total_message_count, nano::buffer_drop_policy drop_policy) {
 		auto server_port (nano::get_available_port ());
 		boost::asio::ip::tcp::endpoint endpoint (boost::asio::ip::address_v6::any (), server_port);
 
-<<<<<<< HEAD
-		auto server_socket (std::make_shared<nano::server_socket> (node, endpoint, 1));
-=======
-		auto server_socket (std::make_shared<nano::server_socket> (*node, endpoint, 1, nano::socket::concurrency::multi_writer));
->>>>>>> d9944139
+		auto server_socket (std::make_shared<nano::server_socket> (*node, endpoint, 1));
 		boost::system::error_code ec;
 		server_socket->start (ec);
 		ASSERT_FALSE (ec);
@@ -52,12 +43,8 @@
 			return true;
 		});
 
-<<<<<<< HEAD
-		auto client (std::make_shared<nano::socket> (node));
+		auto client (std::make_shared<nano::socket> (*node));
 		nano::transport::channel_tcp channel{ *node, client };
-=======
-		auto client (std::make_shared<nano::socket> (*node, boost::none, nano::socket::concurrency::multi_writer));
->>>>>>> d9944139
 		nano::util::counted_completion write_completion (total_message_count);
 
 		boost::asio::spawn (node->io_ctx,
@@ -143,11 +130,7 @@
 
 	boost::asio::ip::tcp::endpoint endpoint (boost::asio::ip::address_v4::any (), 25000);
 
-<<<<<<< HEAD
-	auto server_socket (std::make_shared<nano::server_socket> (node, endpoint, max_connections));
-=======
-	auto server_socket (std::make_shared<nano::server_socket> (*node, endpoint, max_connections, nano::socket::concurrency::multi_writer));
->>>>>>> d9944139
+	auto server_socket (std::make_shared<nano::server_socket> (*node, endpoint, max_connections));
 	boost::system::error_code ec;
 	server_socket->start (ec);
 	ASSERT_FALSE (ec);
@@ -172,11 +155,7 @@
 	std::vector<std::shared_ptr<nano::socket>> clients;
 	for (unsigned i = 0; i < client_count; i++)
 	{
-<<<<<<< HEAD
-		auto client (std::make_shared<nano::socket> (node));
-=======
-		auto client (std::make_shared<nano::socket> (*node, boost::none, nano::socket::concurrency::multi_writer));
->>>>>>> d9944139
+		auto client (std::make_shared<nano::socket> (*node));
 		clients.push_back (client);
 		boost::asio::spawn (node->io_ctx,
 		[client, &connection_count_completion](boost::asio::yield_context yield) {
@@ -246,10 +225,10 @@
 	boost::asio::spawn (system.io_ctx, [&promise, &endpoint, node](boost::asio::yield_context yield) {
 		boost::system::error_code ec;
 		ASSERT_FALSE (ec);
-		auto socket0 = std::make_shared<nano::server_socket> (node, endpoint, 1);
+		auto socket0 = std::make_shared<nano::server_socket> (*node, endpoint, 1);
 		socket0->start (ec);
 		ASSERT_FALSE (ec);
-		auto socket1 = std::make_shared<nano::socket> (node);
+		auto socket1 = std::make_shared<nano::socket> (*node);
 		socket0->async_accept (*socket1, yield[ec]);
 		ASSERT_FALSE (ec);
 		auto buffer = std::make_shared<std::vector<uint8_t>> (1);
@@ -260,7 +239,7 @@
 	boost::asio::spawn (system.io_ctx, [&endpoint, node](boost::asio::yield_context yield) {
 		boost::system::error_code ec;
 		ASSERT_FALSE (ec);
-		auto socket = std::make_shared<nano::socket> (node);
+		auto socket = std::make_shared<nano::socket> (*node);
 		socket->async_connect (endpoint, yield[ec]);
 		ASSERT_FALSE (ec);
 		auto buffer = std::make_shared<std::vector<uint8_t>> (1);
@@ -281,7 +260,7 @@
 	auto future = promise.get_future ();
 	boost::asio::spawn (system.io_ctx, [&promise, node](boost::asio::yield_context yield) {
 		boost::system::error_code ec;
-		auto socket = std::make_shared<nano::socket> (node);
+		auto socket = std::make_shared<nano::socket> (*node);
 		socket->async_connect ({ boost::asio::ip::address_v6::loopback (), 0 }, yield[ec]);
 		promise.set_value (ec);
 	});
@@ -297,7 +276,7 @@
 	auto future = promise.get_future ();
 	boost::asio::spawn (system.io_ctx, [&promise, node](boost::asio::yield_context yield) {
 		boost::system::error_code ec;
-		auto socket = std::make_shared<nano::socket> (node);
+		auto socket = std::make_shared<nano::socket> (*node);
 		auto buffer = std::make_shared<std::vector<uint8_t>> (1);
 		socket->async_read (buffer, 1, yield[ec]);
 		promise.set_value (ec);
@@ -314,7 +293,7 @@
 	auto future = promise.get_future ();
 	boost::asio::spawn (system.io_ctx, [&promise, node](boost::asio::yield_context yield) {
 		boost::system::error_code ec;
-		auto socket = std::make_shared<nano::socket> (node);
+		auto socket = std::make_shared<nano::socket> (*node);
 		auto buffer = std::make_shared<std::vector<uint8_t>> (1);
 		socket->async_write (nano::shared_const_buffer{ buffer }, yield[ec]);
 		promise.set_value (ec);
@@ -332,7 +311,7 @@
 	auto future = promise.get_future ();
 	boost::asio::spawn (system.io_ctx, [&promise, node](boost::asio::yield_context yield) {
 		boost::system::error_code ec;
-		auto socket = std::make_shared<nano::socket> (node);
+		auto socket = std::make_shared<nano::socket> (*node);
 		socket->close ();
 		auto buffer = std::make_shared<std::vector<uint8_t>> (1);
 		socket->async_write (nano::shared_const_buffer{ buffer }, yield[ec]);
