--- conflicted
+++ resolved
@@ -424,7 +424,6 @@
 				++error_count;
 
 				if (parser.status == rai::message_parser::parse_status::insufficient_work)
-<<<<<<< HEAD
 				{
 					if (node.config.logging.insufficient_work_logging ())
 					{
@@ -456,39 +455,6 @@
 				}
 				else if (parser.status == rai::message_parser::parse_status::invalid_publish_message)
 				{
-=======
-				{
-					if (node.config.logging.insufficient_work_logging ())
-					{
-						BOOST_LOG (node.log) << "Insufficient work in message";
-					}
-
-					++insufficient_work_count;
-				}
-				else if (parser.status == rai::message_parser::parse_status::invalid_message_type)
-				{
-					if (node.config.logging.network_logging ())
-					{
-						BOOST_LOG (node.log) << "Invalid message type in message";
-					}
-				}
-				else if (parser.status == rai::message_parser::parse_status::invalid_header)
-				{
-					if (node.config.logging.network_logging ())
-					{
-						BOOST_LOG (node.log) << "Invalid header in message";
-					}
-				}
-				else if (parser.status == rai::message_parser::parse_status::invalid_keepalive_message)
-				{
-					if (node.config.logging.network_logging ())
-					{
-						BOOST_LOG (node.log) << "Invalid keepalive message";
-					}
-				}
-				else if (parser.status == rai::message_parser::parse_status::invalid_publish_message)
-				{
->>>>>>> 6c2a8c5f
 					if (node.config.logging.network_logging ())
 					{
 						BOOST_LOG (node.log) << "Invalid publish message";
@@ -849,11 +815,8 @@
 		case rai::rai_networks::rai_beta_network:
 			preconfigured_peers.push_back ("rai-beta.raiblocks.net");
 			preconfigured_representatives.push_back (rai::account ("5DF352F3E7367A17F2ADB52B8123959602F8D94C2F295B23F6BDFFFC5FEFCA5E"));
-<<<<<<< HEAD
-=======
 			utx_parse_canary = rai::block_hash ("5005F5283DE8D2DAB0DAC41DE9BD23640F962B4F0EA7D3128C2EA3D78D578E27");
 			utx_generate_canary = rai::block_hash ("FC18E2265FB835E8CF60E63531053A768CEDF5194263B01A5C95574944E4660D");
->>>>>>> 6c2a8c5f
 			break;
 		case rai::rai_networks::rai_live_network:
 			preconfigured_peers.push_back ("rai.raiblocks.net");
@@ -1360,28 +1323,6 @@
 		}
 		case rai::process_result::old:
 		{
-			{
-				auto root (block_a->root ());
-				auto hash (block_a->hash ());
-				auto existing (node.store.block_get (transaction_a, hash));
-				if (existing != nullptr)
-				{
-					// Replace block with one that has higher work value
-					if (rai::work_value (root, block_a->block_work ()) > rai::work_value (root, existing->block_work ()))
-					{
-						auto account (node.ledger.account (transaction_a, hash));
-						if (!rai::validate_message (account, hash, block_a->block_signature ()))
-						{
-							node.store.block_put (transaction_a, hash, *block_a, node.store.block_successor (transaction_a, hash));
-							BOOST_LOG (node.log) << boost::str (boost::format ("Replacing block %1% with one that has higher work value") % hash.to_string ());
-						}
-					}
-				}
-				else
-				{
-					// Could have been rolled back, maybe
-				}
-			}
 			if (node.config.logging.ledger_duplicate_logging ())
 			{
 				BOOST_LOG (node.log) << boost::str (boost::format ("Old for: %1%") % block_a->hash ().to_string ());
